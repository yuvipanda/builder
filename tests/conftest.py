"""
Custom test collector for our integration tests.

Each directory that has a script named 'verify' is considered
a test. jupyter-repo2docker is run on that directory,
and then ./verify is run inside the built container. It should
return a non-zero exit code for the test to be considered a
success.
"""

import os
import pipes
import shlex
import requests
import time

import pytest
import yaml

from repo2docker.app import Repo2Docker


def pytest_collect_file(parent, path):
    if path.basename == 'verify':
        return LocalRepo(path, parent)
    elif path.basename.endswith('.repos.yaml'):
        return RemoteRepoList(path, parent)


def make_test_func(args):
    """Generate a test function that runs repo2docker"""
    def test():
        app = Repo2Docker()
        app.initialize(args)
        if app.run_cmd:
            # verify test, run it
            app.start()
            return
        # no run_cmd given, starting notebook server
        app.run = False
        app.start()  # This just build the image and does not run it.
        container = app.start_container()
        port = app.port
        # wait a bit for the container to be ready
        container_url = 'http://localhost:%s/api' % port
        # give the container a chance to start
        time.sleep(1)
        try:
            # try a few times to connect
            success = False
            for i in range(1, 4):
                container.reload()
                assert container.status == 'running'
                try:
                    info = requests.get(container_url).json()
                except Exception as e:
                    print("Error: %s" % e)
                    time.sleep(i * 3)
                else:
                    print(info)
                    success = True
                    break
            assert success, "Notebook never started in %s" % container
        finally:
            # stop the container
            container.stop()
            app.wait_for_container(container)
    return test


<<<<<<< HEAD
# Provide a fixture for testing in .py files
=======
>>>>>>> befb958e
@pytest.fixture()
def run_repo2docker():
    def run_test(args):
        return make_test_func(args)()
    return run_test


<<<<<<< HEAD
=======

>>>>>>> befb958e
class Repo2DockerTest(pytest.Function):
    """A pytest.Item for running repo2docker"""
    def __init__(self, name, parent, args):
        self.args = args
        self.save_cwd = os.getcwd()
        f = parent.obj = make_test_func(args)
        super().__init__(name, parent, callobj=f)

    def reportinfo(self):
        return self.parent.fspath, None, ""

    def repr_failure(self, excinfo):
        err = excinfo.value
        if isinstance(err, SystemExit):
            cmd = "jupyter-repo2docker %s" % ' '.join(map(pipes.quote, self.args))
            return "%s | exited with status=%s" % (cmd, err.code)
        else:
            return super().repr_failure(excinfo)

    def teardown(self):
        super().teardown()
        os.chdir(self.save_cwd)


class LocalRepo(pytest.File):
    def collect(self):
        yield Repo2DockerTest(
            'build', self,
            args=[
                '--appendix', 'RUN echo "appendix" > /tmp/appendix',
                self.fspath.dirname,
            ],
        )
        yield Repo2DockerTest(
            self.fspath.basename, self,
            args=[
                '--appendix', 'RUN echo "appendix" > /tmp/appendix',
                self.fspath.dirname,
                './verify',
            ],
        )


class RemoteRepoList(pytest.File):
    def collect(self):
        with self.fspath.open() as f:
            repos = yaml.safe_load(f)
        for repo in repos:
            yield Repo2DockerTest(
                repo['name'], self,
                args=[
                    '--ref', repo['ref'],
                    repo['url'],
                    '--',
                ] + shlex.split(repo['verify']),
            )<|MERGE_RESOLUTION|>--- conflicted
+++ resolved
@@ -68,10 +68,7 @@
     return test
 
 
-<<<<<<< HEAD
 # Provide a fixture for testing in .py files
-=======
->>>>>>> befb958e
 @pytest.fixture()
 def run_repo2docker():
     def run_test(args):
@@ -79,10 +76,6 @@
     return run_test
 
 
-<<<<<<< HEAD
-=======
-
->>>>>>> befb958e
 class Repo2DockerTest(pytest.Function):
     """A pytest.Item for running repo2docker"""
     def __init__(self, name, parent, args):
