repos:
- repo: https://github.com/ambv/black
  rev: 19.10b0
  hooks:
  - id: black
<<<<<<< HEAD
    # Doesn't work:
    # args: [--target-version py35]
=======
    args: [--target-version=py35]
>>>>>>> 1776b79e
<|MERGE_RESOLUTION|>--- conflicted
+++ resolved
@@ -3,9 +3,4 @@
   rev: 19.10b0
   hooks:
   - id: black
-<<<<<<< HEAD
-    # Doesn't work:
-    # args: [--target-version py35]
-=======
-    args: [--target-version=py35]
->>>>>>> 1776b79e
+    args: [--target-version=py35]