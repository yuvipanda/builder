import textwrap
import jinja2
import tarfile
import io
import os
import re
import logging
import docker

TEMPLATE = r"""
FROM buildpack-deps:artful

# Set up locales properly
RUN apt-get update && \
    apt-get install --yes --no-install-recommends locales && \
    apt-get purge && \
    apt-get clean && \
    rm -rf /var/lib/apt/lists/*

RUN echo "en_US.UTF-8 UTF-8" > /etc/locale.gen && \
    locale-gen

ENV LC_ALL en_US.UTF-8
ENV LANG en_US.UTF-8
ENV LANGUAGE en_US.UTF-8

# Use bash as default shell, rather than sh
ENV SHELL /bin/bash

# Set up user
ARG NB_USER
ARG NB_UID
ENV USER ${NB_USER}
ENV HOME /home/${NB_USER}

RUN adduser --disabled-password \
    --gecos "Default user" \
    --uid ${NB_UID} \
    ${NB_USER}
WORKDIR ${HOME}

RUN apt-get update && \
    apt-get install --yes --no-install-recommends \
       {% for package in base_packages -%}
       {{ package }} \
       {% endfor -%}
    && apt-get purge && \
    apt-get clean && \
    rm -rf /var/lib/apt/lists/*

{% if packages -%}
RUN apt-get update && \
    apt-get install --yes \
       {% for package in packages -%}
       {{ package }} \
       {% endfor -%}
    && apt-get purge && \
    apt-get clean && \
    rm -rf /var/lib/apt/lists/*
{% endif -%}

EXPOSE 8888

{% if env -%}
# Almost all environment variables
{% for item in env -%}
ENV {{item[0]}} {{item[1]}}
{% endfor -%}
{% endif -%}

{% if path -%}
# Special case PATH
ENV PATH {{ ':'.join(path) }}:${PATH}
{% endif -%}

{% if build_script_files -%}
# If scripts required during build are present, copy them
{% for src, dst in build_script_files.items() %}
COPY {{ src }} {{ dst }}
{% endfor -%}
{% endif -%}

{% for sd in build_script_directives -%}
{{sd}}
{% endfor %}

# Copy and chown stuff. This doubles the size of the repo, because
# you can't actually copy as USER, only as root! Thanks, Docker!
USER root
COPY src/ ${HOME}
RUN chown -R ${NB_USER}:${NB_USER} ${HOME}

# Run assemble scripts! These will actually build the specification
# in the repository into the image.
{% for sd in assemble_script_directives -%}
{{ sd }}
{% endfor %}

# Container image Labels!
# Put these at the end, since we don't want to rebuild everything
# when these change! Did I mention I hate Dockerfile cache semantics?
{% for k, v in labels.items() -%}
LABEL {{k}}={{v}}
{%- endfor %}

# We always want containers to run as non-root
USER ${NB_USER}

# Make sure that postBuild scripts are marked executable before executing them
{% if post_build_scripts -%}
{% for s in post_build_scripts -%}
RUN chmod +x {{ s }} && ./{{ s }}
{% endfor %}
{% endif -%}
<<<<<<< HEAD

# Specify the default command to run
CMD ["jupyter", "notebook", "--ip", "0.0.0.0"]

"""
=======
>>>>>>> 9809b93f

{% if appendix -%}
# Appendix:
{{ appendix }}
{% endif %}
"""


class BuildPack:
    """
    A composable BuildPack.

    Specifically used for creating Dockerfiles for use with repo2docker only.

    Things that are kept constant:
     - base image
     - some environment variables (such as locale)
     - user creation & ownership of home directory
     - working directory

    Everything that is configurable is additive & deduplicative,
    and there are *some* general guarantees of ordering.

    """

    def __init__(self):
        self.log = logging.getLogger('repo2docker')
        self.appendix = ''

    def get_packages(self):
        """
        List of packages that are installed in this BuildPack.

        Versions are not specified, and ordering is not guaranteed. These
        are usually installed as apt packages.
        """
        return set()

    def get_base_packages(self):
        """
        Base set of apt packages that are installed for all images.

        These contain useful images that are commonly used by a lot of images,
        where it would be useful to share a base docker image layer that
        contains them.

        These would be installed with a --no-install-recommends option.
        """
        return {
            # Utils!
            "less",

            # FIXME: Use npm from nodesource!
            # Everything seems to depend on npm these days, unfortunately.
            "npm",
        }

    def get_env(self):
        """
        Ordered list of environment variables to be set for this image.

        Ordered so that environment variables can use other environment
        variables in their values.

        Expects tuples, with the first item being the environment variable
        name and the second item being the value.
        """
        return []

    def get_path(self):
        """
        Ordered list of file system paths to look for executables in.

        Just sets the PATH environment variable. Separated out since
        it is very commonly set by various buildpacks.
        """
        return []

    def get_labels(self):
        """
        Docker labels to set on the built image.
        """
        return {}

    def get_build_script_files(self):
        """
        Dict of files to be copied to the container image for use in building.

        This is copied before the `build_scripts` & `assemble_scripts` are
        run, so can be executed from either of them.

        It's a dictionary where the key is the source file path in the host
        system, and the value is the destination file path inside the
        container image.
        """
        return {}

    def get_build_scripts(self):
        """
        Ordered list of shell script snippets to build the base image.

        A list of tuples, where the first item is a username & the
        second is a single logical line of a bash script that should
        be RUN as that user.

        These are run before the source of the repository is copied
        into the container image, and hence can not reference stuff
        from the repository. When the build scripts are done, the
        container image should be in a state where it is generically
        re-useable for building various other repositories with
        similar environments.

        You can use environment variable substitutions in both the
        username and the execution script.
        """
        return []

    def get_assemble_scripts(self):
        """
        Ordered list of shell script snippets to build the repo into the image.

        A list of tuples, where the first item is a username & the
        second is a single logical line of a bash script that should
        be RUN as that user.

        These are run after the source of the repository is copied into
        the container image (into the current directory). These should be
        the scripts that actually build the repository into the container
        image.

        If this needs to be dynamically determined (based on the presence
        or absence of certain files, for example), you can create any
        method and decorate it with `traitlets.default('assemble_scripts)`
        and the return value of this method is used as the value of
        assemble_scripts. You can expect that the script is running in
        the current directory of the repository being built when doing
        dynamic detection.

        You can use environment variable substitutions in both the
        username and the execution script.
        """
        return []

    def get_post_build_scripts(self):
        """
        An ordered list of executable scripts to execute after build.

        Is run as a non-root user, and must be executable. Used for doing
        things that are currently not supported by other means!

        The scripts should be as deterministic as possible - running it twice
        should not produce different results!
        """
        return []

    def binder_path(self, path):
        """Locate a file"""
        if os.path.exists('binder'):
            return os.path.join('binder', path)
        else:
            return path

    def detect(self):
        return True

    def render(self):
        """
        Render BuildPack into Dockerfile
        """
        t = jinja2.Template(TEMPLATE)

        build_script_directives = []
        last_user = 'root'
        for user, script in self.get_build_scripts():
            if last_user != user:
                build_script_directives.append("USER {}".format(user))
                last_user = user
            build_script_directives.append("RUN {}".format(
                textwrap.dedent(script.strip('\n'))
            ))

        assemble_script_directives = []
        last_user = 'root'
        for user, script in self.get_assemble_scripts():
            if last_user != user:
                assemble_script_directives.append("USER {}".format(user))
                last_user = user
            assemble_script_directives.append("RUN {}".format(
                textwrap.dedent(script.strip('\n'))
            ))

        return t.render(
            packages=sorted(self.get_packages()),
            path=self.get_path(),
            env=self.get_env(),
            labels=self.get_labels(),
            build_script_directives=build_script_directives,
            assemble_script_directives=assemble_script_directives,
            build_script_files=self.get_build_script_files(),
            base_packages=sorted(self.get_base_packages()),
            post_build_scripts=self.get_post_build_scripts(),
            appendix=self.appendix,
        )

    def build(self, image_spec, memory_limit, build_args):
        tarf = io.BytesIO()
        tar = tarfile.open(fileobj=tarf, mode='w')
        dockerfile_tarinfo = tarfile.TarInfo("Dockerfile")
        dockerfile = self.render().encode('utf-8')
        dockerfile_tarinfo.size = len(dockerfile)

        tar.addfile(
            dockerfile_tarinfo,
            io.BytesIO(dockerfile)
        )

        def _filter_tar(tar):
            # We need to unset these for build_script_files we copy into tar
            # Otherwise they seem to vary each time, preventing effective use
            # of the cache!
            # https://github.com/docker/docker-py/pull/1582 is related
            tar.uname = ''
            tar.gname = ''
            tar.uid = 1000
            tar.gid = 1000
            return tar

        for src in sorted(self.get_build_script_files()):
            src_parts = src.split('/')
            src_path = os.path.join(os.path.dirname(__file__), *src_parts)
            tar.add(src_path, src, filter=_filter_tar)

        tar.add('.', 'src/', filter=_filter_tar)

        tar.close()
        tarf.seek(0)

        limits = {
            # Always disable memory swap for building, since mostly
            # nothing good can come of that.
            'memswap': -1
        }
        if memory_limit:
            limits['memory'] = memory_limit
        client = docker.APIClient(version='auto',
                                  **docker.utils.kwargs_from_env())
        for line in client.build(
                fileobj=tarf,
                tag=image_spec,
                custom_context=True,
                buildargs=build_args,
                decode=True,
                forcerm=True,
                rm=True,
                container_limits=limits
        ):
            yield line


class BaseImage(BuildPack):
    def get_env(self):
        return [
            ("APP_BASE", "/srv")
        ]

    def detect(self):
        return True

    def get_assemble_scripts(self):
        assemble_scripts = []
        try:
            with open(self.binder_path('apt.txt')) as f:
                extra_apt_packages = []
                for l in f:
                    package = l.partition('#')[0].strip()
                    if not package:
                        continue
                    # Validate that this is, indeed, just a list of packages
                    # We're doing shell injection around here, gotta be careful.
                    # FIXME: Add support for specifying version numbers
                    if not re.match(r"^[a-z0-9.+-]+", package):
                        raise ValueError("Found invalid package name {} in "
                                         "apt.txt".format(package))
                    extra_apt_packages.append(package)

            assemble_scripts.append((
                'root',
                r"""
                apt-get update && \
                apt-get install --yes --no-install-recommends {} && \
                apt-get purge && \
                apt-get clean && \
                rm -rf /var/lib/apt/lists/*
                """.format(' '.join(extra_apt_packages))
            ))
        except FileNotFoundError:
            pass
        return assemble_scripts

    def get_post_build_scripts(self):
        post_build = self.binder_path('postBuild')
        if os.path.exists(post_build):
            return [post_build]
        return []<|MERGE_RESOLUTION|>--- conflicted
+++ resolved
@@ -112,14 +112,9 @@
 RUN chmod +x {{ s }} && ./{{ s }}
 {% endfor %}
 {% endif -%}
-<<<<<<< HEAD
 
 # Specify the default command to run
 CMD ["jupyter", "notebook", "--ip", "0.0.0.0"]
-
-"""
-=======
->>>>>>> 9809b93f
 
 {% if appendix -%}
 # Appendix:
