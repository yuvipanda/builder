"""BuildPack for conda environments"""
import os
import re
from collections import Mapping

from ruamel.yaml import YAML

from ..base import BaseImage
from .._r_base import rstudio_base_scripts, IRKERNEL_VERSION
from ...utils import is_local_pip_requirement

# pattern for parsing conda dependency line
PYTHON_REGEX = re.compile(r"python\s*=+\s*([\d\.]*)")
R_REGEX = re.compile(r"r-base\s*=+\s*([\d\.]*)")
# current directory
HERE = os.path.dirname(os.path.abspath(__file__))


class CondaBuildPack(BaseImage):
    """A conda BuildPack.

    Uses miniconda since it is more lightweight than Anaconda.

    """

    def get_build_env(self):
        """Return environment variables to be set.

        We set `CONDA_DIR` to the conda install directory and
        the `NB_PYTHON_PREFIX` to the location of the jupyter binary.

        """
        env = super().get_build_env() + [
            ("CONDA_DIR", "${APP_BASE}/conda"),
            ("NB_PYTHON_PREFIX", "${CONDA_DIR}/envs/notebook"),
        ]
        if self.py2:
            env.append(("KERNEL_PYTHON_PREFIX", "${CONDA_DIR}/envs/kernel"))
        else:
            env.append(("KERNEL_PYTHON_PREFIX", "${NB_PYTHON_PREFIX}"))
        return env

    def get_env(self):
        """Make kernel env the default for `conda install`"""
        env = super().get_env() + [("CONDA_DEFAULT_ENV", "${KERNEL_PYTHON_PREFIX}")]
        return env

    def get_path(self):
        """Return paths (including conda environment path) to be added to
        the PATH environment variable.

        """
        path = super().get_path()
        path.insert(0, "${CONDA_DIR}/bin")
        if self.py2:
            path.insert(0, "${KERNEL_PYTHON_PREFIX}/bin")
        path.insert(0, "${NB_PYTHON_PREFIX}/bin")
        return path

    def get_build_scripts(self):
        """
        Return series of build-steps common to all Python 3 repositories.

        All scripts here should be independent of contents of the repository.

        This sets up through `install-miniconda.bash` (found in this directory):

        - a directory for the conda environment and its ownership by the
          notebook user
        - a Python 3 interpreter for the conda environment
        - a Python 3 jupyter kernel
        - a frozen base set of requirements, including:
            - support for Jupyter widgets
            - support for JupyterLab
            - support for nteract

        """
        return super().get_build_scripts() + [
            (
                "root",
                r"""
                bash /tmp/install-miniconda.bash && \
                rm /tmp/install-miniconda.bash /tmp/environment.yml
                """,
            )
        ]

    major_pythons = {"2": "2.7", "3": "3.7"}

    def get_build_script_files(self):
        """
        Dict of files to be copied to the container image for use in building.

        This is copied before the `build_scripts` & `assemble_scripts` are
        run, so can be executed from either of them.

        It's a dictionary where the key is the source file path in the host
        system, and the value is the destination file path inside the
        container image.

        This currently adds a frozen set of Python requirements to the dict
        of files.

        """
        files = {
            "conda/install-miniconda.bash": "/tmp/install-miniconda.bash",
            "conda/activate-conda.sh": "/etc/profile.d/activate-conda.sh",
        }
        py_version = self.python_version
        self.log.info("Building conda environment for python=%s" % py_version)
        # Select the frozen base environment based on Python version.
        # avoids expensive and possibly conflicting upgrades when changing
        # major Python versions during upgrade.
        # If no version is specified or no matching X.Y version is found,
        # the default base environment is used.
        frozen_name = "environment.frozen.yml"
        if py_version:
            if self.py2:
                # python 2 goes in a different env
                files[
                    "conda/environment.py-2.7.frozen.yml"
                ] = "/tmp/kernel-environment.yml"
            else:
                py_frozen_name = "environment.py-{py}.frozen.yml".format(py=py_version)
                if os.path.exists(os.path.join(HERE, py_frozen_name)):
                    frozen_name = py_frozen_name
                else:
                    self.log.warning("No frozen env: %s", py_frozen_name)
        files["conda/" + frozen_name] = "/tmp/environment.yml"
        files.update(super().get_build_script_files())
        return files

    _environment_yaml = None

    @property
    def environment_yaml(self):
        if self._environment_yaml is not None:
            return self._environment_yaml

        environment_yml = self.binder_path("environment.yml")
        if not os.path.exists(environment_yml):
            self._environment_yaml = {}
            return self._environment_yaml

        with open(environment_yml) as f:
            env = YAML().load(f)
            # check if the env file is empty, if so instantiate an empty dictionary.
            if env is None:
                env = {}
            # check if the env file provided a dict-like thing not a list or other data structure.
            if not isinstance(env, Mapping):
                raise TypeError(
                    "environment.yml should contain a dictionary. Got %r" % type(env)
                )
            self._environment_yaml = env

        return self._environment_yaml

    @property
    def _should_preassemble_env(self):
        """Check for local pip requirements in environment.yaml

        If there are any local references, e.g. `-e .`,
        stage the whole repo prior to installation.
        """
        dependencies = self.environment_yaml.get("dependencies", [])
        pip_requirements = None
        for dep in dependencies:
            if isinstance(dep, dict) and dep.get("pip"):
                pip_requirements = dep["pip"]
        if isinstance(pip_requirements, list):
            for line in pip_requirements:
                if is_local_pip_requirement(line):
                    return False
        return True

    @property
    def python_version(self):
        """Detect the Python version for a given `environment.yml`

        Will return 'x.y' if version is found (e.g '3.6'),
        or a Falsy empty string '' if not found.

        Version information below the minor level is dropped.
        """
        if not hasattr(self, "_python_version"):
            py_version = None
            env = self.environment_yaml
            for dep in env.get("dependencies", []):
                if not isinstance(dep, str):
                    continue
                match = PYTHON_REGEX.match(dep)
                if not match:
                    continue
                py_version = match.group(1)
                break

            # extract major.minor
            if py_version:
                if len(py_version) == 1:
                    self._python_version = self.major_pythons.get(py_version[0])
                else:
                    # return major.minor
                    self._python_version = ".".join(py_version.split(".")[:2])
            else:
                self._python_version = ""

        return self._python_version

    @property
    def r_version(self):
        """Detect the Python version for a given `environment.yml`

        Will return 'x.y' if version is found (e.g '3.6'),
        or a Falsy empty string '' if not found.

        """
        if not hasattr(self, "_r_version"):
            self._r_version = ""
            env = self.environment_yaml
            for dep in env.get("dependencies", []):
                if not isinstance(dep, str):
                    continue
                match = R_REGEX.match(dep)
                if not match:
                    continue
                self._r_version = match.group(1)
                break

        return self._r_version

    @property
    def uses_r(self):
        """Detect whether the user also installs R packages.

        Will return True when a package prefixed with 'r-' is being installed.
        """
        if not hasattr(self, "_uses_r"):
            deps = self.environment_yaml.get("dependencies", [])
            self._uses_r = False
            for dep in deps:
                if not isinstance(dep, str):
                    continue
                if dep.startswith("r-"):
                    self._uses_r = True
                    break

        return self._uses_r

    @property
    def py2(self):
        """Am I building a Python 2 kernel environment?"""
        return self.python_version and self.python_version.split(".")[0] == "2"

    def get_preassemble_script_files(self):
        """preassembly only requires environment.yml

        enables caching assembly result even when
        repo contents change
        """
        assemble_files = super().get_preassemble_script_files()
        if self._should_preassemble_env:
            environment_yml = self.binder_path("environment.yml")
            if os.path.exists(environment_yml):
                assemble_files[environment_yml] = environment_yml
        return assemble_files

    def get_env_scripts(self):
        """Return series of build-steps specific to this source repository.
        """
        scripts = []
        environment_yml = self.binder_path("environment.yml")
        env_prefix = "${KERNEL_PYTHON_PREFIX}" if self.py2 else "${NB_PYTHON_PREFIX}"
        if os.path.exists(environment_yml):
<<<<<<< HEAD
            assembly_scripts.append((
                '${NB_USER}',
                # HACK: Directly use mamba, rather than trying to symlink
                r"""
                mamba -V && \
                mamba env update -p {0} -f "{1}" && \
                mamba clean --all -f -y && \
                mamba list -p {0}
                """.format(env_prefix, environment_yml)
            ))
        return super().get_assemble_scripts() + assembly_scripts
=======
            scripts.append(
                (
                    "${NB_USER}",
                    r"""
                conda env update -p {0} -f "{1}" && \
                conda clean --all -f -y && \
                conda list -p {0}
                """.format(
                        env_prefix, environment_yml
                    ),
                )
            )

        if self.uses_r:
            if self.r_version:
                r_pin = "=" + self.r_version
            else:
                r_pin = ""
            scripts.append(
                (
                    "${NB_USER}",
                    r"""
                conda install -p {0} r-base{1} r-irkernel={2} r-devtools && \
                conda clean --all -f -y && \
                conda list -p {0}
                """.format(
                        env_prefix, r_pin, IRKERNEL_VERSION
                    ),
                )
            )
            scripts += rstudio_base_scripts()
            scripts += [
                (
                    "root",
                    r"""
                    echo auth-none=1 >> /etc/rstudio/rserver.conf && \
                    echo auth-minimum-user-id=0 >> /etc/rstudio/rserver.conf && \
                    echo "rsession-which-r={0}/bin/R" >> /etc/rstudio/rserver.conf
                    """.format(
                        env_prefix
                    ),
                ),
                (
                    "${NB_USER}",
                    # Install a pinned version of IRKernel and set it up for use!
                    r"""
                 R --quiet -e "IRkernel::installspec(prefix='{0}')"
                 """.format(
                        env_prefix
                    ),
                ),
            ]
        return scripts

    def get_preassemble_scripts(self):
        scripts = super().get_preassemble_scripts()
        if self._should_preassemble_env:
            scripts.extend(self.get_env_scripts())
        return scripts

    def get_assemble_scripts(self):
        scripts = super().get_assemble_scripts()
        if not self._should_preassemble_env:
            scripts.extend(self.get_env_scripts())
        return scripts
>>>>>>> 8d490cf9

    def detect(self):
        """Check if current repo should be built with the Conda BuildPack.
        """
        return os.path.exists(self.binder_path("environment.yml")) and super().detect()<|MERGE_RESOLUTION|>--- conflicted
+++ resolved
@@ -272,26 +272,14 @@
         environment_yml = self.binder_path("environment.yml")
         env_prefix = "${KERNEL_PYTHON_PREFIX}" if self.py2 else "${NB_PYTHON_PREFIX}"
         if os.path.exists(environment_yml):
-<<<<<<< HEAD
-            assembly_scripts.append((
-                '${NB_USER}',
-                # HACK: Directly use mamba, rather than trying to symlink
-                r"""
+            scripts.append(
+                (
+                    "${NB_USER}",
+                    r"""
                 mamba -V && \
                 mamba env update -p {0} -f "{1}" && \
                 mamba clean --all -f -y && \
                 mamba list -p {0}
-                """.format(env_prefix, environment_yml)
-            ))
-        return super().get_assemble_scripts() + assembly_scripts
-=======
-            scripts.append(
-                (
-                    "${NB_USER}",
-                    r"""
-                conda env update -p {0} -f "{1}" && \
-                conda clean --all -f -y && \
-                conda list -p {0}
                 """.format(
                         env_prefix, environment_yml
                     ),
@@ -307,9 +295,9 @@
                 (
                     "${NB_USER}",
                     r"""
-                conda install -p {0} r-base{1} r-irkernel={2} r-devtools && \
-                conda clean --all -f -y && \
-                conda list -p {0}
+                mamba install -p {0} r-base{1} r-irkernel={2} r-devtools && \
+                mamba clean --all -f -y && \
+                mamba list -p {0}
                 """.format(
                         env_prefix, r_pin, IRKERNEL_VERSION
                     ),
@@ -350,7 +338,6 @@
         if not self._should_preassemble_env:
             scripts.extend(self.get_env_scripts())
         return scripts
->>>>>>> 8d490cf9
 
     def detect(self):
         """Check if current repo should be built with the Conda BuildPack.
