#!/bin/bash
# This downloads and installs a pinned version of miniconda
set -ex

cd $(dirname $0)
MINICONDA_VERSION=4.7.12.1
CONDA_VERSION=4.7.12
# Only MD5 checksums are available for miniconda
# Can be obtained from https://repo.continuum.io/miniconda/
MD5SUM="81c773ff87af5cfac79ab862942ab6b3"

URL="https://repo.continuum.io/miniconda/Miniconda3-${MINICONDA_VERSION}-Linux-x86_64.sh"
INSTALLER_PATH=/tmp/miniconda-installer.sh

# make sure we don't do anything funky with user's $HOME
# since this is run as root
unset HOME

wget --quiet $URL -O ${INSTALLER_PATH}
chmod +x ${INSTALLER_PATH}

# check md5 checksum
if ! echo "${MD5SUM}  ${INSTALLER_PATH}" | md5sum  --quiet -c -; then
    echo "md5sum mismatch for ${INSTALLER_PATH}, exiting!"
    exit 1
fi

bash ${INSTALLER_PATH} -b -p ${CONDA_DIR}
export PATH="${CONDA_DIR}/bin:$PATH"

# Allow easy direct installs from conda forge
conda config --system --add channels conda-forge

# Do not attempt to auto update conda or dependencies
conda config --system --set auto_update_conda false
conda config --system --set show_channel_urls true

# bug in conda 4.3.>15 prevents --set update_dependencies
echo 'update_dependencies: false' >> ${CONDA_DIR}/.condarc

# install conda itself
if [[ "${CONDA_VERSION}" != "${MINICONDA_VERSION}" ]]; then
    conda install -yq conda==${CONDA_VERSION}
fi

<<<<<<< HEAD
# Install Mamba and symlink it to conda
conda install -c conda-forge -c conda-forge/label/mamba-alpha mamba
=======
# avoid future changes to default channel_priority behavior
conda config --system --set channel_priority "flexible"
>>>>>>> 8d490cf9

echo "installing notebook env:"
cat /tmp/environment.yml
mamba env create -p ${NB_PYTHON_PREFIX} -f /tmp/environment.yml

# Install jupyter-offline-notebook to allow users to download notebooks
# after the server connection has been lost
# This will install and enable the extension for jupyter notebook
${NB_PYTHON_PREFIX}/bin/python -m pip install https://github.com/manics/jupyter-offlinenotebook/archive/7ba3520.zip
# and this installs it for lab. Keep going if the lab version is incompatible
# with the extension
${NB_PYTHON_PREFIX}/bin/jupyter labextension install jupyter-offlinenotebook || true

# empty conda history file,
# which seems to result in some effective pinning of packages in the initial env,
# which we don't intend.
# this file must not be *removed*, however
echo '' > ${NB_PYTHON_PREFIX}/conda-meta/history

if [[ -f /tmp/kernel-environment.yml ]]; then
    # install kernel env and register kernelspec
    echo "installing kernel env:"
    cat /tmp/kernel-environment.yml

    mamba env create -p ${KERNEL_PYTHON_PREFIX} -f /tmp/kernel-environment.yml
    ${KERNEL_PYTHON_PREFIX}/bin/ipython kernel install --prefix "${NB_PYTHON_PREFIX}"
    echo '' > ${KERNEL_PYTHON_PREFIX}/conda-meta/history
    mamba list -p ${KERNEL_PYTHON_PREFIX}
fi

# Clean things out!
mamba clean --all -f -y

# Remove the big installer so we don't increase docker image size too much
rm ${INSTALLER_PATH}

# Remove the pip cache created as part of installing miniconda
rm -rf /root/.cache

chown -R $NB_USER:$NB_USER ${CONDA_DIR}

mamba -V
mamba list -n root
mamba list -p ${NB_PYTHON_PREFIX}<|MERGE_RESOLUTION|>--- conflicted
+++ resolved
@@ -34,6 +34,8 @@
 # Do not attempt to auto update conda or dependencies
 conda config --system --set auto_update_conda false
 conda config --system --set show_channel_urls true
+# avoid future changes to default channel_priority behavior
+conda config --system --set channel_priority "flexible"
 
 # bug in conda 4.3.>15 prevents --set update_dependencies
 echo 'update_dependencies: false' >> ${CONDA_DIR}/.condarc
@@ -43,13 +45,9 @@
     conda install -yq conda==${CONDA_VERSION}
 fi
 
-<<<<<<< HEAD
-# Install Mamba and symlink it to conda
+# Install mamba
+# FIXME: Should this happen prior to config setting?
 conda install -c conda-forge -c conda-forge/label/mamba-alpha mamba
-=======
-# avoid future changes to default channel_priority behavior
-conda config --system --set channel_priority "flexible"
->>>>>>> 8d490cf9
 
 echo "installing notebook env:"
 cat /tmp/environment.yml
