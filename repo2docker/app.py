--- conflicted
+++ resolved
@@ -638,10 +638,7 @@
             if container.status == "running":
                 self.log.info("Stopping container...\n", extra=dict(phase="running"))
                 container.kill()
-<<<<<<< HEAD
             exit_code = container.exitcode
-=======
-            exit_code = container.attrs["State"]["ExitCode"]
 
             container.wait()
 
@@ -653,7 +650,6 @@
             for line in late_logs.split("\n"):
                 self.log.info(line + "\n", extra=dict(phase="running"))
 
->>>>>>> b6e451dc
             container.remove()
             if exit_code:
                 sys.exit(exit_code)
