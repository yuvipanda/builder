from .git import Git
from .base import Local
from .zenodo import Zenodo
<<<<<<< HEAD
from .hydroshare import Hydroshare
=======
from .figshare import Figshare
from .dataverse import Dataverse
>>>>>>> 27eeef2c
<|MERGE_RESOLUTION|>--- conflicted
+++ resolved
@@ -1,9 +1,6 @@
 from .git import Git
 from .base import Local
 from .zenodo import Zenodo
-<<<<<<< HEAD
-from .hydroshare import Hydroshare
-=======
 from .figshare import Figshare
 from .dataverse import Dataverse
->>>>>>> 27eeef2c
+from .hydroshare import Hydroshare